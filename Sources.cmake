--- conflicted
+++ resolved
@@ -193,20 +193,12 @@
         CLI/Analyze.cpp)
 endif()
 
-<<<<<<< HEAD
-if (TARGET Luau.Ast.CLI)
-    target_sources(Luau.Ast.CLI PRIVATE
-        CLI/FileUtils.h
-        CLI/FileUtils.cpp
-        CLI/Ast.cpp)
-=======
 if(TARGET Luau.Ast.CLI)
     target_sources(Luau.Ast.CLI PRIVATE
         CLI/Ast.cpp
         CLI/FileUtils.h
         CLI/FileUtils.cpp
     )
->>>>>>> e9bf1825
 endif()
 
 if(TARGET Luau.UnitTest)
